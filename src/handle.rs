--- conflicted
+++ resolved
@@ -17,11 +17,7 @@
 pub struct Handle(ConnectionHandle<RouteNetlinkMessage>);
 
 impl Handle {
-<<<<<<< HEAD
     pub fn new(conn: ConnectionHandle<RtnlMessage>) -> Self {
-=======
-    pub(crate) fn new(conn: ConnectionHandle<RouteNetlinkMessage>) -> Self {
->>>>>>> e28f321f
         Handle(conn)
     }
 
