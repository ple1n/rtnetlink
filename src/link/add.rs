// SPDX-License-Identifier: MIT

use futures::stream::StreamExt;
use netlink_packet_core::{
    NetlinkMessage, NLM_F_ACK, NLM_F_CREATE, NLM_F_EXCL, NLM_F_REPLACE,
    NLM_F_REQUEST,
};
use netlink_packet_route::{link::LinkMessage, RouteNetlinkMessage};

use crate::{try_nl, Error, Handle};

/// A request to create a new link. This is equivalent to the `ip link add`
/// commands.
///
/// A few methods for common actions (creating a veth pair, creating a vlan
/// interface, etc.) are provided, but custom requests can be made using the
/// [`message_mut()`](#method.message_mut) accessor.
pub struct LinkAddRequest {
    handle: Handle,
    message: LinkMessage,
    flags: u16,
}

impl LinkAddRequest {
    pub(crate) fn new(handle: Handle, message: LinkMessage) -> Self {
        LinkAddRequest {
            handle,
            message,
            flags: NLM_F_REQUEST | NLM_F_ACK | NLM_F_CREATE | NLM_F_EXCL,
        }
    }
<<<<<<< HEAD
 
=======

    /// Replace existing matching link.
    pub fn replace(self) -> Self {
        let mut ret = self;
        ret.flags -= NLM_F_EXCL;
        ret.flags |= NLM_F_REPLACE;
        ret
    }

    /// Setting arbitrary [NetlinkHeader] flags
    pub fn set_flags(self, flags: u16) -> Self {
        let mut ret = self;
        ret.flags = flags;
        ret
    }

>>>>>>> e28f321f
    /// Execute the request.
    pub async fn execute(self) -> Result<(), Error> {
        let LinkAddRequest {
            mut handle,
            message,
            flags,
        } = self;
        let mut req =
            NetlinkMessage::from(RouteNetlinkMessage::NewLink(message));
        req.header.flags = flags;

        let mut response = handle.request(req)?;
        while let Some(message) = response.next().await {
            try_nl!(message);
        }
        Ok(())
    }
}<|MERGE_RESOLUTION|>--- conflicted
+++ resolved
@@ -29,9 +29,6 @@
             flags: NLM_F_REQUEST | NLM_F_ACK | NLM_F_CREATE | NLM_F_EXCL,
         }
     }
-<<<<<<< HEAD
- 
-=======
 
     /// Replace existing matching link.
     pub fn replace(self) -> Self {
@@ -48,7 +45,6 @@
         ret
     }
 
->>>>>>> e28f321f
     /// Execute the request.
     pub async fn execute(self) -> Result<(), Error> {
         let LinkAddRequest {
